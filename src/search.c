--- conflicted
+++ resolved
@@ -59,36 +59,6 @@
 static const int skipSize[20] = {1, 1, 2, 2, 2, 2, 3, 3, 3, 3, 3, 3, 4, 4, 4, 4, 4, 4, 4, 4};
 static const int skipPhase[20] = {0, 1, 0, 1, 2, 3, 0, 1, 2, 3, 4, 5, 0, 1, 2, 3, 4, 5, 6, 7};
 
-<<<<<<< HEAD
-=======
-static const int RazorMargin1 = 590;
-static const int RazorMargin2 = 604;
-
-INLINE int futility_margin(Depth d, int improving) {
-  return (175 - 50 * improving) * d / ONE_PLY;
-}
-
-// Margin for pruning capturing moves: almost linear in depth
-static const Value CapturePruneMargin[] = {
-  0,
-  1 * PawnValueEg * 1055 / 1000,
-  2 * PawnValueEg * 1042 / 1000,
-  3 * PawnValueEg *  963 / 1000,
-  4 * PawnValueEg * 1038 / 1000,
-  5 * PawnValueEg *  950 / 1000,
-  6 * PawnValueEg *  930 / 1000
-};
-
-// Futility and reductions lookup tables, initialized at startup
-static int FutilityMoveCounts[2][16]; // [improving][depth]
-static int Reductions[2][2][64][64];  // [pv][improving][depth][moveNumber]
-
-INLINE Depth reduction(int i, Depth d, int mn, const int NT)
-{
-  return Reductions[NT][i][min(d / ONE_PLY, 63)][min(mn, 63)] * ONE_PLY;
-}
-
->>>>>>> a8b97d86
 // History and stats update bonus, based on depth
 static Value stat_bonus(Depth depth)
 {
@@ -132,33 +102,6 @@
 static void uci_print_pv(Pos *pos, Depth depth, Value alpha, Value beta);
 static int extract_ponder_from_tt(RootMove *rm, Pos *pos);
 
-<<<<<<< HEAD
-=======
-// search_init() is called during startup to initialize various lookup tables
-
-void search_init(void)
-{
-  for (int imp = 0; imp <= 1; imp++)
-    for (int d = 1; d < 64; ++d)
-      for (int mc = 1; mc < 64; ++mc) {
-        double r = log(d) * log(mc) / 1.95;
-
-        Reductions[NonPV][imp][d][mc] = ((int)lround(r));
-        Reductions[PV][imp][d][mc] = max(Reductions[NonPV][imp][d][mc] - 1, 0);
-
-        // Increase reduction for non-PV nodes when eval is not improving
-        if (!imp && r > 1.0)
-          Reductions[NonPV][imp][d][mc]++;
-      }
-
-  for (int d = 0; d < 16; ++d) {
-    FutilityMoveCounts[0][d] = (int)(2.4 + 0.74 * pow(d, 1.78));
-    FutilityMoveCounts[1][d] = (int)(5.0 + 1.00 * pow(d, 2.00));
-  }
-}
-
-
->>>>>>> a8b97d86
 // search_clear() resets search state to zero, to obtain reproducible results
 
 void search_clear(void)
